# Copyright © 2020-2023 Michael Schantl and contributors
#
# Permission is hereby granted, free of charge, to any person obtaining a copy
# of this software and associated documentation files (the "Software"), to deal
# in the Software without restriction, including without limitation the rights
# to use, copy, modify, merge, publish, distribute, sublicense, and/or sell
# copies of the Software, and to permit persons to whom the Software is
# furnished to do so, subject to the following conditions:
#
# The above copyright notice and this permission notice shall be included in all
# copies or substantial portions of the Software.
#
# THE SOFTWARE IS PROVIDED "AS IS", WITHOUT WARRANTY OF ANY KIND, EXPRESS OR
# IMPLIED, INCLUDING BUT NOT LIMITED TO THE WARRANTIES OF MERCHANTABILITY,
# FITNESS FOR A PARTICULAR PURPOSE AND NONINFRINGEMENT. IN NO EVENT SHALL THE
# AUTHORS OR COPYRIGHT HOLDERS BE LIABLE FOR ANY CLAIM, DAMAGES OR OTHER
# LIABILITY, WHETHER IN AN ACTION OF CONTRACT, TORT OR OTHERWISE, ARISING FROM,
# OUT OF OR IN CONNECTION WITH THE SOFTWARE OR THE USE OR OTHER DEALINGS IN THE
# SOFTWARE.

"""
WeeWX driver for WeatherLink Live and AirLink
"""

<<<<<<< HEAD
import weewx.units
from schemas import wview_extended
from user.weatherlink_live import davis_http, data_host, scheduler
from user.weatherlink_live.configuration import create_configuration
from user.weatherlink_live.service import WllService
from weewx import WeeWxIOError
from weewx.drivers import AbstractDevice
from weewx.engine import InitializationError
=======
import user.weatherlink_live.db_schema
from user.weatherlink_live.config_editor import WeatherlinkLiveConfEditor
from user.weatherlink_live.configurator import WeatherlinkLiveConfigurator
from user.weatherlink_live.driver import WeatherlinkLiveDriver
from user.weatherlink_live.static.version import DRIVER_NAME, DRIVER_VERSION
>>>>>>> c5c91d74

schema = db_schema.db_schema
db_schema.configure_units()


def loader(config_dict, engine):
    return WeatherlinkLiveDriver(config_dict, engine)


<<<<<<< HEAD
def confeditor_loader():
    return WeatherlinkLiveConfEditor()


class WeatherlinkLiveDriver(AbstractDevice):
    """
    Main driver class
    """

    def __init__(self, conf_dict, engine):
        """Initialize driver"""

        self.run = True
        log.info("Initializing driver: %s v%s" % (DRIVER_NAME, DRIVER_VERSION))

        self.configuration = create_configuration(conf_dict, DRIVER_NAME)
        log.debug("Configuration: %s" % (repr(self.configuration)))

        self.mappers = self.configuration.create_mappers()
        self.service = WllService(engine, conf_dict, self.mappers, self.configuration.log_success,
                                               self.configuration.log_error)

        self.is_running = False
        self.scheduler = None
        self.no_data_count = 0
        self.data_event = None
        self.poll_host = None
        self.wlcom_host = None
        self.push_host = None
        self.archive_interval_ = 1 # In minutes. It can be 1, 5, 10, 15, 30, 60 or 120

    @property
    def hardware_name(self):
        """Name of driver"""
        return DRIVER_NAME

    @property
    def archive_interval(self):
        return self.archive_interval_ * 60

    def genArchiveRecords(self, since_ts):
        if not self.is_running:
            try:
                self.start()
            except Exception as e:
                raise InitializationError("Error while starting driver: %s" % str(e)) from e

        if self.wlcom_host:
            while self.wlcom_host.packets:
                if since_ts and self.wlcom_host.packets[0]['dateTime'] <= since_ts:
                    # Ack unwanted archive packet
                    self.wlcom_host._receiver.ack_packet(self.wlcom_host.packets.popleft()['dateTime'], False)
                    continue

                self._log_success("Emitting wlcom packet")
                self._reset_data_count()
                self.wlcom_host.packets[0]['interval'] = self.archive_interval_
                yield self.wlcom_host.packets.popleft()

    def genLoopPackets(self):
        """Open connection and generate loop packets"""

        if not self.is_running:
            try:
                self.start()
            except Exception as e:
                raise InitializationError("Error while starting driver: %s" % str(e)) from e

        # Either it's the first iteration of the driver
        # or we've just created an archive packet and are
        # now resuming the driver.
        self._reset_data_count()

        self._log_success("Entering driver loop")
        while True:
            self._check_no_data_count()

            try:
                self.scheduler.raise_error()
                self.poll_host.raise_error()
                if self.configuration.use_wlcom:
                    self.wlcom_host.raise_error()
                self.push_host.raise_error()
            except Exception as e:
                raise WeeWxIOError("Error while receiving or processing packets: %s" % str(e)) from e

            log.debug("Waiting for new packet")
            self.data_event.wait(5)  # do a check every 5 secs
            self.data_event.clear()

            emitted_poll_packet = False
            emitted_push_packet = False
=======
def configurator_loader(config_dict):
    return WeatherlinkLiveConfigurator()
>>>>>>> c5c91d74


<<<<<<< HEAD
            while self.push_host.packets:
                self._log_success("Emitting push (broadcast) packet")
                self._reset_data_count()
                emitted_push_packet = True
                yield self.push_host.packets.popleft()

            if not emitted_poll_packet and not emitted_push_packet:
                self._increase_no_data_count()

    def start(self):
        if self.is_running:
            return

        self.is_running = True
        self.data_event = threading.Event()
        self.poll_host = data_host.WllPollHost(
            self.configuration.host,
            self.mappers,
            self.data_event,
            self.configuration.socket_timeout
        )
        self.push_host = data_host.WLLBroadcastHost(
            self.configuration.host,
            self.mappers,
            self.data_event,
            self.configuration.socket_timeout
        )
        self.scheduler = scheduler.Scheduler(
            self.configuration.polling_interval,
            self.poll_host.poll,
            self.push_host.refresh_broadcast,
            self.data_event
        )
        if self.configuration.use_wlcom:
            self.wlcom_host = data_host.WLLWlcomHost(
                self.archive_interval_,
                self.service,
                self.mappers,
                self.poll_host.txid,
                self.data_event,
                self.configuration.socket_timeout
            )

    def closePort(self):
        """Close connection"""

        self.is_running = False
        if self.scheduler is not None:
            self.scheduler.cancel()
        if self.poll_host is not None:
            self.poll_host.close()
        if self.wlcom_host is not None:
            self.wlcom_host.close()
        if self.push_host is not None:
            self.push_host.close()

    def _increase_no_data_count(self):
        self.no_data_count += 1
        self._log_failure("No data since %d iterations" % self.no_data_count, logging.WARNING)

    def _reset_data_count(self):
        self.no_data_count = 0

    def _check_no_data_count(self):
        max_iterations = self.configuration.max_no_data_iterations
        if max_iterations < 1:
            raise ValueError("Max iterations without data must not be less than 1 (got: %d)" % max_iterations)

        if self.no_data_count >= max_iterations:
            raise WeeWxIOError("Received no data for %d iterations" % max_iterations)

    def _log_success(self, msg: str, level: int = logging.DEBUG) -> None:
        if not self.configuration.log_success:
            return
        log.log(level, msg)

    def _log_failure(self, msg: str, level: int = logging.DEBUG) -> None:
        if not self.configuration.log_error:
            return
        log.log(level, msg)


class WeatherlinkLiveConfEditor(weewx.drivers.AbstractConfEditor):
    @property
    def default_stanza(self):
        return """
#   This section configures the WeatherLink Live driver

[WeatherLinkLive]
    # Driver module
    driver = user.weatherlink_live

    # Host name or IP address of WeatherLink Live
    host = weatherlink

    # Mapping of transmitter ids to WeeWX records
    # Default for Vantage Pro2
    mapping = th:1, th_indoor, baro, rain:1, wind:1, thw:1:appTemp, windchill:1, battery:1:outTemp:rain:wind

    # Whether WeeWX should emulate wl.com server to it can retrieve history records
    # Traffic needs to be diverted to it (iptables, DNS, ...)
    wlcom = False
"""

    def modify_config(self, config_dict):
        print("""
Configuring accumulators for custom types.""")
        config_dict.setdefault('Accumulator', {})

        config_dict['Accumulator'].setdefault('rainCount', {})
        config_dict['Accumulator']['rainCount']['extractor'] = 'sum'

        config_dict['Accumulator'].setdefault('rainSize', {})
        config_dict['Accumulator']['rainSize']['extractor'] = 'last'
=======
def confeditor_loader():
    return WeatherlinkLiveConfEditor()
>>>>>>> c5c91d74
<|MERGE_RESOLUTION|>--- conflicted
+++ resolved
@@ -22,22 +22,11 @@
 WeeWX driver for WeatherLink Live and AirLink
 """
 
-<<<<<<< HEAD
-import weewx.units
-from schemas import wview_extended
-from user.weatherlink_live import davis_http, data_host, scheduler
-from user.weatherlink_live.configuration import create_configuration
-from user.weatherlink_live.service import WllService
-from weewx import WeeWxIOError
-from weewx.drivers import AbstractDevice
-from weewx.engine import InitializationError
-=======
 import user.weatherlink_live.db_schema
 from user.weatherlink_live.config_editor import WeatherlinkLiveConfEditor
 from user.weatherlink_live.configurator import WeatherlinkLiveConfigurator
 from user.weatherlink_live.driver import WeatherlinkLiveDriver
 from user.weatherlink_live.static.version import DRIVER_NAME, DRIVER_VERSION
->>>>>>> c5c91d74
 
 schema = db_schema.db_schema
 db_schema.configure_units()
@@ -47,221 +36,9 @@
     return WeatherlinkLiveDriver(config_dict, engine)
 
 
-<<<<<<< HEAD
-def confeditor_loader():
-    return WeatherlinkLiveConfEditor()
+def configurator_loader(config_dict):
+    return WeatherlinkLiveConfigurator()
 
 
-class WeatherlinkLiveDriver(AbstractDevice):
-    """
-    Main driver class
-    """
-
-    def __init__(self, conf_dict, engine):
-        """Initialize driver"""
-
-        self.run = True
-        log.info("Initializing driver: %s v%s" % (DRIVER_NAME, DRIVER_VERSION))
-
-        self.configuration = create_configuration(conf_dict, DRIVER_NAME)
-        log.debug("Configuration: %s" % (repr(self.configuration)))
-
-        self.mappers = self.configuration.create_mappers()
-        self.service = WllService(engine, conf_dict, self.mappers, self.configuration.log_success,
-                                               self.configuration.log_error)
-
-        self.is_running = False
-        self.scheduler = None
-        self.no_data_count = 0
-        self.data_event = None
-        self.poll_host = None
-        self.wlcom_host = None
-        self.push_host = None
-        self.archive_interval_ = 1 # In minutes. It can be 1, 5, 10, 15, 30, 60 or 120
-
-    @property
-    def hardware_name(self):
-        """Name of driver"""
-        return DRIVER_NAME
-
-    @property
-    def archive_interval(self):
-        return self.archive_interval_ * 60
-
-    def genArchiveRecords(self, since_ts):
-        if not self.is_running:
-            try:
-                self.start()
-            except Exception as e:
-                raise InitializationError("Error while starting driver: %s" % str(e)) from e
-
-        if self.wlcom_host:
-            while self.wlcom_host.packets:
-                if since_ts and self.wlcom_host.packets[0]['dateTime'] <= since_ts:
-                    # Ack unwanted archive packet
-                    self.wlcom_host._receiver.ack_packet(self.wlcom_host.packets.popleft()['dateTime'], False)
-                    continue
-
-                self._log_success("Emitting wlcom packet")
-                self._reset_data_count()
-                self.wlcom_host.packets[0]['interval'] = self.archive_interval_
-                yield self.wlcom_host.packets.popleft()
-
-    def genLoopPackets(self):
-        """Open connection and generate loop packets"""
-
-        if not self.is_running:
-            try:
-                self.start()
-            except Exception as e:
-                raise InitializationError("Error while starting driver: %s" % str(e)) from e
-
-        # Either it's the first iteration of the driver
-        # or we've just created an archive packet and are
-        # now resuming the driver.
-        self._reset_data_count()
-
-        self._log_success("Entering driver loop")
-        while True:
-            self._check_no_data_count()
-
-            try:
-                self.scheduler.raise_error()
-                self.poll_host.raise_error()
-                if self.configuration.use_wlcom:
-                    self.wlcom_host.raise_error()
-                self.push_host.raise_error()
-            except Exception as e:
-                raise WeeWxIOError("Error while receiving or processing packets: %s" % str(e)) from e
-
-            log.debug("Waiting for new packet")
-            self.data_event.wait(5)  # do a check every 5 secs
-            self.data_event.clear()
-
-            emitted_poll_packet = False
-            emitted_push_packet = False
-=======
-def configurator_loader(config_dict):
-    return WeatherlinkLiveConfigurator()
->>>>>>> c5c91d74
-
-
-<<<<<<< HEAD
-            while self.push_host.packets:
-                self._log_success("Emitting push (broadcast) packet")
-                self._reset_data_count()
-                emitted_push_packet = True
-                yield self.push_host.packets.popleft()
-
-            if not emitted_poll_packet and not emitted_push_packet:
-                self._increase_no_data_count()
-
-    def start(self):
-        if self.is_running:
-            return
-
-        self.is_running = True
-        self.data_event = threading.Event()
-        self.poll_host = data_host.WllPollHost(
-            self.configuration.host,
-            self.mappers,
-            self.data_event,
-            self.configuration.socket_timeout
-        )
-        self.push_host = data_host.WLLBroadcastHost(
-            self.configuration.host,
-            self.mappers,
-            self.data_event,
-            self.configuration.socket_timeout
-        )
-        self.scheduler = scheduler.Scheduler(
-            self.configuration.polling_interval,
-            self.poll_host.poll,
-            self.push_host.refresh_broadcast,
-            self.data_event
-        )
-        if self.configuration.use_wlcom:
-            self.wlcom_host = data_host.WLLWlcomHost(
-                self.archive_interval_,
-                self.service,
-                self.mappers,
-                self.poll_host.txid,
-                self.data_event,
-                self.configuration.socket_timeout
-            )
-
-    def closePort(self):
-        """Close connection"""
-
-        self.is_running = False
-        if self.scheduler is not None:
-            self.scheduler.cancel()
-        if self.poll_host is not None:
-            self.poll_host.close()
-        if self.wlcom_host is not None:
-            self.wlcom_host.close()
-        if self.push_host is not None:
-            self.push_host.close()
-
-    def _increase_no_data_count(self):
-        self.no_data_count += 1
-        self._log_failure("No data since %d iterations" % self.no_data_count, logging.WARNING)
-
-    def _reset_data_count(self):
-        self.no_data_count = 0
-
-    def _check_no_data_count(self):
-        max_iterations = self.configuration.max_no_data_iterations
-        if max_iterations < 1:
-            raise ValueError("Max iterations without data must not be less than 1 (got: %d)" % max_iterations)
-
-        if self.no_data_count >= max_iterations:
-            raise WeeWxIOError("Received no data for %d iterations" % max_iterations)
-
-    def _log_success(self, msg: str, level: int = logging.DEBUG) -> None:
-        if not self.configuration.log_success:
-            return
-        log.log(level, msg)
-
-    def _log_failure(self, msg: str, level: int = logging.DEBUG) -> None:
-        if not self.configuration.log_error:
-            return
-        log.log(level, msg)
-
-
-class WeatherlinkLiveConfEditor(weewx.drivers.AbstractConfEditor):
-    @property
-    def default_stanza(self):
-        return """
-#   This section configures the WeatherLink Live driver
-
-[WeatherLinkLive]
-    # Driver module
-    driver = user.weatherlink_live
-
-    # Host name or IP address of WeatherLink Live
-    host = weatherlink
-
-    # Mapping of transmitter ids to WeeWX records
-    # Default for Vantage Pro2
-    mapping = th:1, th_indoor, baro, rain:1, wind:1, thw:1:appTemp, windchill:1, battery:1:outTemp:rain:wind
-
-    # Whether WeeWX should emulate wl.com server to it can retrieve history records
-    # Traffic needs to be diverted to it (iptables, DNS, ...)
-    wlcom = False
-"""
-
-    def modify_config(self, config_dict):
-        print("""
-Configuring accumulators for custom types.""")
-        config_dict.setdefault('Accumulator', {})
-
-        config_dict['Accumulator'].setdefault('rainCount', {})
-        config_dict['Accumulator']['rainCount']['extractor'] = 'sum'
-
-        config_dict['Accumulator'].setdefault('rainSize', {})
-        config_dict['Accumulator']['rainSize']['extractor'] = 'last'
-=======
 def confeditor_loader():
-    return WeatherlinkLiveConfEditor()
->>>>>>> c5c91d74
+    return WeatherlinkLiveConfEditor()